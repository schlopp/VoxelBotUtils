import asyncio
import contextlib
import copy
import io
import os
import json
import textwrap
import traceback

import discord
from discord.ext import commands

from . import utils


class OwnerOnly(utils.Cog, command_attrs={'hidden': True}):
    """
    Handles commands that only the owner should be able to run.
    """

    @commands.command(aliases=['pm', 'dm'], cls=utils.Command)
    @commands.is_owner()
    @commands.bot_has_permissions(send_messages=True)
    async def message(self, ctx:utils.Context, user_id:utils.converters.UserID, *, content:str):
        """
        DMs a user the given content.
        """

        user = self.bot.get_user(user_id) or await self.bot.fetch_user(user_id)
        try:
            await user.send(content)
        except discord.Forbidden:
            return await ctx.send("Couldn't send them a DM.")
        except AttributeError:
            return await ctx.send("That person doesn't exist.")
        await ctx.okay()

    def _cleanup_code(self, content):
        """Automatically removes code blocks from the code."""

        # remove ```py\n```
        if content.startswith('```') and content.endswith('```'):
            if content[-4] == '\n':
                return '\n'.join(content.split('\n')[1:-1])
            return '\n'.join(content.split('\n')[1:]).rstrip('`')

        # remove `foo`
        return content.strip('` \n')

    @commands.command(aliases=['evall', 'eval'], cls=utils.Command)
    @commands.is_owner()
    @commands.bot_has_permissions(send_messages=True)
    async def ev(self, ctx:utils.Context, *, content:str):
        """
        Evaluates some Python code.

        Gracefully stolen from Rapptz ->
        https://github.com/Rapptz/RoboDanny/blob/rewrite/cogs/admin.py#L72-L117
        """

        # Make the environment
        env = {
            'bot': self.bot,
            'ctx': ctx,
            'channel': ctx.channel,
            'author': ctx.author,
            'guild': ctx.guild,
            'message': ctx.message,
            'self': self,
        }
        env.update(globals())

        # Make code and output string
        content = self._cleanup_code(content)
        code = f'async def func():\n{textwrap.indent(content, "  ")}'

        # Make the function into existence
        stdout = io.StringIO()
        try:
            exec(code, env)
        except Exception as e:
            return await ctx.send(f'```py\n{e.__class__.__name__}: {e}\n```')

        # Grab the function we just made and run it
        func = env['func']
        try:
            # Shove stdout into StringIO
            with contextlib.redirect_stdout(stdout):
                ret = await func()
        except Exception:
            # Oh no it caused an error
            stdout_value = stdout.getvalue() or None
            return await ctx.send(f'```py\n{stdout_value}\n{traceback.format_exc()}\n```')

        # Oh no it didn't cause an error
        stdout_value = stdout.getvalue() or None

        # Give reaction just to show that it ran
        try:
            await ctx.message.add_reaction("\N{OK HAND SIGN}")
        except discord.HTTPException:
            pass

        # If the function returned nothing
        if ret is None:
            # It might have printed something
            if stdout_value is not None:
                await ctx.send(f'```py\n{stdout_value}\n```')
            return

        # If the function did return a value
        result_raw = stdout_value or ret  # What's returned from the function
        result = str(result_raw)  # The result as a string
        if result_raw is None:
            return
        text = f'```py\n{result}\n```'
        if type(result_raw) == dict:
            try:
                result = json.dumps(result_raw, indent=4)
            except Exception:
                pass
            else:
                text = f'```json\n{result}\n```'

        # Output to chat
        if len(text) > 2000:
            try:
                return await ctx.send(file=discord.File(io.StringIO(result), filename='ev.txt'))
            except discord.HTTPException:
                return await ctx.send("I don't have permission to attach files here.")
        else:
            return await ctx.send(text)

    @commands.command(aliases=['rld'], cls=utils.Command)
    @commands.is_owner()
    @commands.bot_has_permissions(send_messages=True)
    async def reload(self, ctx:utils.Context, *cog_name:str):
        """
        Unloads and reloads a cog from the bot.
        """
<<<<<<< HEAD
        
        # Get a list of cogs to reload
        cog_name = 'cogs.' + '_'.join([i for i in cog_name])
        if cog_name == 'cogs.*':
            cog_list = [i for i in bot.get_extensions() if i.startswith('cogs.')]
        else:
            cog_list = [cog_name]
=======

        filename = '_'.join([i for i in cog_name])
        if '.' in filename:
            cog_name = filename
        else:
            cog_name = 'cogs.' + filename
>>>>>>> 20c34f0c

        # Reload our cogs
        reloaded_cogs = []
        for cog in cog_list
            try:
                self.bot.load_extension(cog)
                reloaded_cogs.append(cog)
            except commands.ExtensionAlreadyLoaded:
                try:
                    self.bot.reload_extension(cog)
                    reloaded_cogs.append(cog)
                except Exception:
                    await ctx.send(f"Error loading cog `{cog}` py\n{traceback.format_exc()}")  # This would have backticks but I can't put those rn
            except Exception:
                await ctx.send(f"Error loading cog `{cog}` py\n{traceback.format_exc()}")  # This would have backticks but I can't put those rn

        # Output which cogs have been reloaded
        if len(cog_list) == 1:
            await ctx.send("Reloaded: `{cog_list[0]}`")
        else:
            await ctx.send('Reloaded:\n`' + '`\n`'.join(cog_list) + '`')
        return

    @commands.command(cls=utils.Command, aliases=['downloadcog', 'dlcog', 'download', 'dl'])
    @commands.is_owner()
    async def downloadfile(self, ctx:utils.Context, url:str, file_folder:str=None):
        """Download a cog from github"""

        # Convert github link to a raw link and grab contents
        raw_url = url.replace("/blob", "").replace("github.com", "raw.githubusercontent.com")
        headers = {"User-Agent": f"Discord Bot - {self.bot.user}"}
        async with self.bot.session.get(raw_url, headers=headers) as r:
            text = await r.text()

        # Work out our filename/path
        file_name = raw_url[raw_url.rfind("/") + 1:]
        if file_folder is None:
            file_folder = "cogs"
        file_folder = file_folder.rstrip("/")
        file_path = f"{file_folder}/{file_name}"

        # Create the file and dump the github content in there
        try:
            with open(file_path, "x", encoding="utf-8") as n:
                n.write(text)
        except FileExistsError:
            return await ctx.send("The file you tried to download was already downloaded.")

        # If it wasn't loaded into the cogs folder, we're probably fine
        if file_folder != "cogs":
            return await ctx.send(f"Downloaded the `{file_name}` file, and successfully saved as `{file_path}`.")

        # Load the cog
        errored = True
        try:
            self.bot.load_extension(f"cogs.{file_name[:-3]}")
            errored = False
        except commands.ExtensionNotFound:
            await ctx.send("Extension could not be found. Extension has been deleted.")
        except commands.ExtensionAlreadyLoaded:
            await ctx.send("The extension you tried to download was already running. Extension has been deleted.")
        except commands.NoEntryPointError:
            await ctx.send("No added setup function. Extension has been deleted.")
        except commands.ExtensionFailed:
            await ctx.send("Extension failed for some unknown reason. Extension has been deleted.")
        if errored:
            os.remove(file_path)
            return

        # And done
        await ctx.send(f"Downloaded the `{file_name}` cog, saved as `{file_path}`, and loaded successfully into the bot.")

    @commands.command(cls=utils.Command)
    @commands.is_owner()
    @commands.bot_has_permissions(send_messages=True)
    async def runsql(self, ctx:utils.Context, *, sql:str):
        """
        Runs a line of SQL into the database.
        """

        # Get the data we asked for
        async with self.bot.database() as db:
            rows = await db(sql.format(guild=ctx.guild.id, author=ctx.author.id, channel=ctx.channel.id))
        if not rows:
            return await ctx.send("No content.")

        # Set up some metadata for us to format things nicely
        headers = list(rows[0].keys())
        column_widths = {i: len(i) for i in headers}
        lines = []

        # See how long our lines are
        for row in rows:
            for header in headers:
                column_widths[header] = max([column_widths[header], len(str(row[header]))])

        # Work out our rows
        for row in rows:
            working = ""
            for header in headers:
                working += format(str(row[header]), f" <{column_widths[header]}") + "|"
            lines.append(working[:-1])

        # Add on our headers
        header_working = ""
        spacer_working = ""
        for header in headers:
            header_working += format(header, f" <{column_widths[header]}") + "|"
            spacer_working += "-" * column_widths[header] + "+"
        lines.insert(0, spacer_working[:-1])
        lines.insert(0, header_working[:-1])

        # Send it out
        string_output = '\n'.join(lines)
        try:
            await ctx.send(f"```\n{string_output}```")
        except discord.HTTPException:
            file = discord.File(io.StringIO(string_output), filename="runsql.txt")
            await ctx.send(file=file)

    @commands.group(cls=utils.Group)
    @commands.is_owner()
    @commands.bot_has_permissions(send_messages=True)
    async def botuser(self, ctx:utils.Context):
        """
        A parent command for the bot user configuration section.
        """

        pass

    @botuser.command(aliases=['username'], cls=utils.Command)
    @commands.is_owner()
    @commands.bot_has_permissions(send_messages=True)
    async def name(self, ctx:utils.Context, *, username:str):
        """
        Lets you set the username for the bot account.
        """

        if len(username) > 32:
            return await ctx.send('That username is too long.')
        await self.bot.user.edit(username=username)
        await ctx.send('Done.')

    @botuser.command(aliases=['photo', 'image', 'avatar'], cls=utils.Command)
    @commands.is_owner()
    @commands.bot_has_permissions(send_messages=True)
    async def picture(self, ctx:utils.Context, *, image_url:str=None):
        """
        Lets you set the profile picture of the bot.
        """

        if image_url is None:
            try:
                image_url = ctx.message.attachments[0].url
            except IndexError:
                return await ctx.send("You need to provide an image.")

        async with self.bot.session.get(image_url) as r:
            image_content = await r.read()
        await self.bot.user.edit(avatar=image_content)
        await ctx.send('Done.')

    @botuser.command(aliases=['game'], cls=utils.Command)
    @commands.is_owner()
    @commands.bot_has_permissions(send_messages=True)
    async def activity(self, ctx:utils.Context, activity_type:str, *, name:str=None):
        """
        Changes the activity of the bot.
        """

        if name:
            activity = discord.Activity(name=name, type=getattr(discord.ActivityType, activity_type.lower()))
        else:
            return await self.bot.set_default_presence()
        await self.bot.change_presence(activity=activity, status=self.bot.guilds[0].me.status)

    @botuser.command(cls=utils.Command)
    @commands.is_owner()
    @commands.bot_has_permissions(send_messages=True)
    async def status(self, ctx:utils.Context, status:str):
        """
        Changes the online status of the bot.
        """

        status = getattr(discord.Status, status.lower())
        await self.bot.change_presence(activity=self.bot.guilds[0].me.activity, status=status)

    @commands.command(cls=utils.Command, aliases=['sudo'])
    @commands.is_owner()
    @commands.bot_has_permissions(send_messages=True)
    async def su(self, ctx, who:discord.User, *, command:str):
        """
        Run a command as another user.
        """

        # Make a copy of the message so we can pretend the other user said it
        msg = copy.copy(ctx.message)

        # Change the author and content
        try:
            msg.author = ctx.guild.get_member(who.id) or await ctx.guild.fetch_member(who.id) or who
        except discord.HTTPException:
            msg.author = who
        msg.content = ctx.prefix + command

        # Make a context
        new_ctx = await self.bot.get_context(msg, cls=type(ctx))
        new_ctx.original_author_id = ctx.original_author_id

        # Invoke it dab
        await self.bot.invoke(new_ctx)

    @commands.command(cls=utils.Command, aliases=['sh'])
    @commands.is_owner()
    @commands.bot_has_permissions(send_messages=True)
    async def shell(self, ctx, *, command:str):
        """
        Run a shell command.
        """

        # Run stuff
        proc = await asyncio.create_subprocess_shell(command, stdout=asyncio.subprocess.PIPE, stderr=asyncio.subprocess.PIPE)

        # Send initial message
        current_data = f"$ {command}\n\n"
        m = await ctx.send(f"```\n{current_data}```")

        # Woah I do this a few times so let's put it in a function
        async def get_process_data(proc):
            stdout = await proc.stdout.read()
            stderr = await proc.stderr.read()
            return stdout.decode() + stderr.decode()

        # Grab new data
        while proc.returncode is None:
            new_lines = await get_process_data(proc)
            if new_lines:
                current_data += new_lines + '\n'
                await m.edit(content=f"```\n{current_data[:-1900]}```")
            await asyncio.sleep(1)

        # Make sure we got all the data
        new_lines = await get_process_data(proc)
        if new_lines:
            current_data += new_lines + '\n'
        current_data += f'[RETURN CODE {proc.returncode}]'
        await m.edit(content=f"```\n{current_data[:-1900]}```")

        # And now we done
        try:
            await m.add_reaction("\N{OK HAND SIGN}")
        except discord.HTTPException:
            pass

    @commands.command(cls=utils.Command)
    @commands.is_owner()
    async def exportguilddata(self, ctx, guild_id:int=None):
        """
        Exports data for a given guild form the database.

        Autoamtically searches for any public tables with a `guild_id` column, and then exports that as a
        file of "insert into" statements for you to use.
        """

        # Open db connection
        db = await self.bot.database.get_connection()

        # Get the tables that we want to export
        table_names = await db("SELECT DISTINCT table_name FROM INFORMATION_SCHEMA.COLUMNS WHERE table_schema='public' AND column_name='guild_id'")

        # Go through and make our insert statements
        insert_statements = []
        for table in table_names:

            # Select the data we want to export
            rows = await db("SELECT * FROM {} WHERE guild_id=$1".format(table['table_name']), guild_id or ctx.guild.id)
            for row in rows:
                cols = []
                datas = []

                # Add that data to a big ol list
                for col, data in row.items():
                    cols.append(col)
                    datas.append(data)
                insert_statements.append(
                    (
                        f"INSERT INTO {table['table_name']} ({', '.join(cols)}) VALUES ({', '.join('$' + str(i) for i, _ in enumerate(datas, start=1))});",
                        datas,
                    )
                )

        # Wew nice
        await db.disconnect()

        # Time to make a script
        file_content = """
            DATA = (
                {data},
            )

            if __name__ == "__main__":
                import asyncpg
                conn = await asyncpg.connect(
                    user="{user}",
                    password="",
                    database="{database}",
                    port={port},
                )
                for query, data in DATA:
                    await conn.execute(query, data)
                await conn.disconnect()
                print("Done.")
        """.format(
            user=self.bot.config['database']['user'],
            database=self.bot.config['database']['database'],
            port=self.bot.config['database']['port'],
            data=', '.join(repr(i) for i in insert_statements),
        )
        file_content = textwrap.dedent(file_content).lstrip()

        # And donezo
        file = discord.File(io.StringIO(file_content), filename=f"db_migrate_{guild_id or ctx.guild.id}.py")
        await ctx.send(file=file)


def setup(bot:utils.Bot):
    x = OwnerOnly(bot)
    bot.add_cog(x)<|MERGE_RESOLUTION|>--- conflicted
+++ resolved
@@ -138,7 +138,6 @@
         """
         Unloads and reloads a cog from the bot.
         """
-<<<<<<< HEAD
         
         # Get a list of cogs to reload
         cog_name = 'cogs.' + '_'.join([i for i in cog_name])
@@ -146,14 +145,6 @@
             cog_list = [i for i in bot.get_extensions() if i.startswith('cogs.')]
         else:
             cog_list = [cog_name]
-=======
-
-        filename = '_'.join([i for i in cog_name])
-        if '.' in filename:
-            cog_name = filename
-        else:
-            cog_name = 'cogs.' + filename
->>>>>>> 20c34f0c
 
         # Reload our cogs
         reloaded_cogs = []
